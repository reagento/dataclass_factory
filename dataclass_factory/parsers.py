import decimal
import inspect
import itertools
from collections import deque
<<<<<<< HEAD
from dataclasses import fields, is_dataclass
from typing import (
    List, Set, FrozenSet, Deque, Any, Callable,
    Dict, Collection, Type, get_type_hints,
    Optional, Tuple, Union
)
=======
from typing import (
    List, Set, FrozenSet, Deque, Any, Callable,
    Dict, Collection, Type, get_type_hints,
    Optional, Tuple, Union, Sequence)

from dataclasses import fields, is_dataclass
>>>>>>> de94e244

from .common import Parser, T
from .exceptions import InvalidFieldError
from .path_utils import Path
from .schema import Schema, get_dataclass_fields
from .type_detection import (
    is_tuple, is_collection, is_any, hasargs, is_optional,
    is_none, is_union, is_dict, is_enum,
    is_generic_concrete, fill_type_args, args_unspecified,
<<<<<<< HEAD
    is_typeddict
=======
    is_literal, is_literal36,
>>>>>>> de94e244
)

PARSER_EXCEPTIONS = (ValueError, TypeError, AttributeError, LookupError)


def element_parser(parser: Parser[T], data: Any, key: Any) -> T:
    try:
        return parser(data)
    except InvalidFieldError as e:
        e._append_path(str(key))
        raise
    except PARSER_EXCEPTIONS as e:
        raise InvalidFieldError(str(e), [str(key)])


def parse_stub(data: T) -> T:
    return data


def parse_none(data: Any) -> None:
    if data is not None:
        raise ValueError("None expected")


def get_parser_with_check(cls: Type[T]) -> Parser[T]:
    def parser(data):
        if isinstance(data, cls):
            return data
        raise ValueError("data type is not %s" % cls)

    return parser


def get_collection_parser(
        collection_factory: Callable,
        item_parser: Parser[T],
        debug_path: bool
) -> Parser[Collection[T]]:
    if debug_path:
        def collection_parser(data):
            return collection_factory(
                element_parser(item_parser, x, i) for i, x in enumerate(data)
            )
    else:
        def collection_parser(data):
            return collection_factory(
                item_parser(x) for x in data
            )
    return collection_parser


def get_union_parser(parsers: Collection[Callable]) -> Parser:
    def union_parser(data):
        for p in parsers:
            try:
                return p(data)
            except PARSER_EXCEPTIONS as e:
                continue
        raise ValueError("No suitable parsers in union found for `%s`" % data)

    return union_parser


tuple_any_parser = tuple


def get_tuple_parser(parsers: Collection[Callable], debug_path: bool) -> Parser[Tuple]:
    if debug_path:
        def tuple_parser(data):
            if len(data) != len(parsers):
                raise ValueError("Incorrect length of data, expected %s, got %s" % (len(parsers), len(data)))
            return tuple(element_parser(parser, x, i) for x, parser, i in zip(data, parsers, itertools.count()))
    else:
        def tuple_parser(data):
            if len(data) != len(parsers):
                raise ValueError("Incorrect length of data, expected %s, got %s" % (len(parsers), len(data)))
            return tuple(parser(x) for x, parser in zip(data, parsers))
    return tuple_parser


def get_path_parser(parser: Parser[T], path: Path) -> Parser[T]:
    def path_parser(data):
        if data is None:
            return parser(data)
        for x in path:
            data = data[x]
            if data is None:
                return parser(data)
        return parser(data)

    return path_parser


def get_field_parser(item: Union[str, int, Path], parser: Parser[T]) -> Tuple[Union[str, int], Parser[T]]:
    if isinstance(item, tuple):
        if len(item) == 1:
            return item[0], parser
        return item[0], get_path_parser(parser, item[1:])
    else:
        return item, parser


def get_dataclass_parser(class_: Type[T],
                         parsers: Dict[str, Parser],
                         schema: Schema[T],
                         debug_path: bool, ) -> Parser[T]:
    field_info = tuple(
        (field_name, *get_field_parser(item, parsers[field_name]))
        for field_name, item, default in get_dataclass_fields(schema, class_)
    )

    list_mode = any(isinstance(name, int) for _, name, _ in field_info)

    if debug_path:
        if list_mode:
            def dataclass_parser(data):
                count = len(data)
                return class_(**{
                    field_name: element_parser(parser, data[item_idx], field_name)
                    for field_name, item_idx, parser in field_info
                    if item_idx < count
                })
        else:
            def dataclass_parser(data):
                return class_(**{
                    field_name: element_parser(parser, data[name], field_name)
                    for field_name, name, parser in field_info
                    if name in data
                })
    else:
        if list_mode:
            def dataclass_parser(data):
                count = len(data)
                return class_(**{
                    field_name: parser(data[item_idx])
                    for field_name, item_idx, parser in field_info
                    if item_idx < count
                })
        else:
            def dataclass_parser(data):
                return class_(**{
                    field_name: parser(data[item_name])
                    for field_name, item_name, parser in field_info
                    if item_name in data
                })

    return dataclass_parser


def get_typeddict_parser(class_: Type[T], parsers: Dict[str, Parser], schema: Schema[T]):
    def parser(data):
        d = {}
        for name in class_.__annotations__:
            if name in data:
                field_parser = parsers[name]
                d[name] = field_parser(data[name])
        return class_(**d)

    return parser


def get_optional_parser(parser: Parser[T]) -> Parser[Optional[T]]:
    def optional_parser(data):
        return parser(data) if data is not None else None

    return optional_parser


def decimal_parse(data) -> decimal.Decimal:
    try:
        return decimal.Decimal(data)
    except (decimal.InvalidOperation, TypeError, ValueError):
        raise ValueError(f'Invalid decimal string representation {data}')


def get_collection_factory(cls) -> Type:
    origin = cls.__origin__ or cls
    res = {
        List: list,
        list: list,
        Set: set,
        set: set,
        FrozenSet: frozenset,
        frozenset: frozenset,
        Deque: deque,
        deque: deque,
    }.get(origin)
    if not res:
        raise NotImplementedError("Class %s not supported" % cls)
    return res


def get_dict_parser(key_parser, value_parser) -> Parser:
    return lambda data: {key_parser(k): value_parser(v) for k, v in data.items()}


def get_class_parser(cls, parsers: Dict[str, Callable], debug_path: bool) -> Parser:
    if debug_path:
        def class_parser(data):
            return cls(**{
                k: element_parser(parser, data.get(k), k) for k, parser in parsers.items() if k in data
            })
    else:
        def class_parser(data):
            return cls(**{
                k: parser(data.get(k)) for k, parser in parsers.items() if k in data
            })
    return class_parser


def get_literal_parser(factory, values: Sequence[Any]) -> Parser:
    def literal_parser(data: Any):
        for v in values:
            if (type(v), v) == (type(data), data):
                return data
        raise ValueError("Invalid literal data")

    return literal_parser


def get_lazy_parser(factory, class_: Type) -> Parser:
    # return partial(factory.load, class_=class_)
    def lazy_parser(data):
        return factory.load(data, class_)

    return lazy_parser


def create_parser(factory, schema: Schema, debug_path: bool, cls: Type) -> Parser:
    parser = create_parser_impl(factory, schema, debug_path, cls)
    pre = schema.pre_parse
    post = schema.post_parse
    if pre or post:
        def parser_with_steps(data):
            if pre:
                data = pre(data)
            data = parser(data)
            if post:
                return post(data)
            return data

        return parser_with_steps
    return parser


def create_parser_impl(factory, schema: Schema, debug_path: bool, cls: Type) -> Parser:
    if is_any(cls):
        return parse_stub
    if is_none(cls):
        return parse_none
    if is_literal(cls):
        return get_literal_parser(factory, cls.__args__)
    if is_literal36(cls):
        return get_literal_parser(factory, cls.__values__)
    if is_optional(cls):
        return get_optional_parser(factory.parser(cls.__args__[0]))
    if cls in (str, bytearray, bytes):
        return get_parser_with_check(cls)
    if cls in (int, float, complex, bool):
        return cls
    if cls in (decimal.Decimal,):
        return decimal_parse
    if is_enum(cls):
        return cls
    if is_tuple(cls):
        if not hasargs(cls):
            return tuple_any_parser
        elif len(cls.__args__) == 2 and cls.__args__[1] is Ellipsis:
            item_parser = factory.parser(cls.__args__[0])
            return get_collection_parser(tuple, item_parser, debug_path)
        else:
            return get_tuple_parser(tuple(factory.parser(x) for x in cls.__args__), debug_path)
    if is_dict(cls):
        if args_unspecified(cls):
            key_type_arg = Any
            value_type_arg = Any
        else:
            key_type_arg = cls.__args__[0]
            value_type_arg = cls.__args__[1]
        return get_dict_parser(factory.parser(key_type_arg), factory.parser(value_type_arg))
    if is_typeddict(cls):
        resolved_hints = get_type_hints(cls)
        parsers = {field: factory.parser(resolved_hints[field]) for field in cls.__annotations__}
        return get_typeddict_parser(
            cls,
            parsers,
            schema,
        )
    if is_collection(cls):
        if args_unspecified(cls):
            value_type_arg = Any
        else:
            value_type_arg = cls.__args__[0]
        collection_factory = get_collection_factory(cls)
        item_parser = factory.parser(value_type_arg)
        return get_collection_parser(collection_factory, item_parser, debug_path)
    if is_union(cls):
        return get_union_parser(tuple(factory.parser(x) for x in cls.__args__))
    if is_generic_concrete(cls) and is_dataclass(cls.__origin__):
        args = dict(zip(cls.__origin__.__parameters__, cls.__args__))
        resolved_hints = get_type_hints(cls.__origin__)
        parsers = {
            field.name: factory.parser(fill_type_args(args, resolved_hints[field.name]))
            for field in fields(cls.__origin__)
        }
        return get_dataclass_parser(
            cls.__origin__,
            parsers,
            schema,
            debug_path,
        )
    if is_dataclass(cls):
        resolved_hints = get_type_hints(cls)
        parsers = {
            field.name: factory.parser(resolved_hints[field.name])
            for field in fields(cls)
        }
        return get_dataclass_parser(
            cls,
            parsers,
            schema,
            debug_path,
        )
    try:
        arguments = inspect.signature(cls.__init__).parameters
        parsers = {
            k: factory.parser(v.annotation) for k, v in arguments.items()
        }
        return get_class_parser(cls, parsers, debug_path)
    except PARSER_EXCEPTIONS:
        raise ValueError("Cannot find parser for `%s`" % repr(cls))<|MERGE_RESOLUTION|>--- conflicted
+++ resolved
@@ -2,21 +2,12 @@
 import inspect
 import itertools
 from collections import deque
-<<<<<<< HEAD
 from dataclasses import fields, is_dataclass
 from typing import (
     List, Set, FrozenSet, Deque, Any, Callable,
     Dict, Collection, Type, get_type_hints,
-    Optional, Tuple, Union
+    Optional, Tuple, Union, Sequence
 )
-=======
-from typing import (
-    List, Set, FrozenSet, Deque, Any, Callable,
-    Dict, Collection, Type, get_type_hints,
-    Optional, Tuple, Union, Sequence)
-
-from dataclasses import fields, is_dataclass
->>>>>>> de94e244
 
 from .common import Parser, T
 from .exceptions import InvalidFieldError
@@ -26,11 +17,7 @@
     is_tuple, is_collection, is_any, hasargs, is_optional,
     is_none, is_union, is_dict, is_enum,
     is_generic_concrete, fill_type_args, args_unspecified,
-<<<<<<< HEAD
-    is_typeddict
-=======
-    is_literal, is_literal36,
->>>>>>> de94e244
+    is_literal, is_literal36, is_typeddict
 )
 
 PARSER_EXCEPTIONS = (ValueError, TypeError, AttributeError, LookupError)
