--- conflicted
+++ resolved
@@ -3,10 +3,6 @@
 import itertools
 from collections import deque
 from dataclasses import fields, is_dataclass
-<<<<<<< HEAD
-=======
-from functools import partial
->>>>>>> 8600ed3b
 from typing import (
     List, Set, FrozenSet, Deque, Any, Callable,
     Dict, Collection, Type, get_type_hints,
@@ -97,7 +93,6 @@
     return tuple_parser
 
 
-<<<<<<< HEAD
 def get_path_parser(parser, path):
     def path_parser(data):
         if data is None:
@@ -107,20 +102,15 @@
             if data is None:
                 return parser(data)
         return parser(data)
+
     print(path, parser)
     return path_parser
 
 
-def get_dataclass_parser(class_: Type,
-                         parsers: Dict[str, Callable],
-                         schema: Schema,
-                         debug_path: bool, ) -> Parser:
-=======
 def get_dataclass_parser(class_: Type[T],
                          parsers: Dict[str, Parser],
                          schema: Schema[T],
                          debug_path: bool, ) -> Parser[T]:
->>>>>>> 8600ed3b
     field_info = tuple(
         (name, item[0], get_path_parser(parsers[name], item[1:])) if isinstance(item, tuple)
         else (name, item, parsers[name])
